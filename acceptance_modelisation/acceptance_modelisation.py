import copy
import numpy as np
import astropy.units as u
import logging
from scipy.interpolate import interp1d
from astropy.coordinates import SkyCoord
from gammapy.data import Observations
from gammapy.datasets import MapDataset
from gammapy.irf import Background2D
from gammapy.makers import MapDatasetMaker, SafeMaskMaker, FoVBackgroundMaker
from gammapy.maps import WcsNDMap, WcsGeom
from regions import CircleAnnulusSkyRegion


class RadialAcceptanceMapCreator:

    def __init__(self, energy_axis, offset_axis, oversample_map=10, exclude_regions=[],
                 min_run_per_cos_zenith_bin=3, initial_cos_zenith_binning=0.01):
        """
            Create the class for calculating radial acceptance model

            Parameters
            ----------
            energy_axis : gammapy.maps.geom.MapAxis
                The energy axis for the acceptance model
            offset_axis : gammapy.maps.geom.MapAxis
                The offset axis for the acceptance model
            oversample_map : int
                Oversample in number of pixel of the spatial axis used for the calculation
            exclude_regions : list of 'regions.SkyRegion'
<<<<<<< HEAD
                Region with sources, will be excluded of the calculation of the acceptance map
            min_run_per_cos_zenith_bin : int
                Minimum number of runs per zenith bins
            initial_cos_zenith_binning : float
                Initial bin size for cos zenith binning
=======
                Region with known or putative gamma-ray emission, will be excluded of the calculation of the acceptance map
>>>>>>> b1211820
        """

        # Store base parameter
        self.energy_axis = energy_axis
        self.offset_axis = offset_axis
        self.oversample_map = oversample_map
        self.exclude_regions = exclude_regions
        self.min_run_per_cos_zenith_bin = min_run_per_cos_zenith_bin
        self.initial_cos_zenith_binning = initial_cos_zenith_binning

        # Calculate map parameter
        self.n_bins_map = self.offset_axis.nbin * self.oversample_map * 2
        self.binsz = self.offset_axis.edges[-1] / (self.n_bins_map / 2)

    def __create_sky_map(self, obs, add_bkg=False):
        """
            Create the sky map used for computation

            Parameters
            ----------
            obs : gammapy.data.observations.Observation
                The observation used to make the sky map
            add_bkg : bool
                If true will also add the background model to the map

            Returns
            -------
            map_obs : gammapy.datasets.MapDataset
            exclusion_mask : gammapy.maps.WcsNDMap
        """

        geom_obs = WcsGeom.create(skydir=obs.pointing_radec, npix=(self.n_bins_map, self.n_bins_map),
                                  binsz=self.binsz, frame="icrs", axes=[self.energy_axis])
        maker = MapDatasetMaker(selection=["counts"])
        if add_bkg:
            maker = MapDatasetMaker(selection=["counts", "background"])

        maker_safe_mask = SafeMaskMaker(methods=["offset-max"], offset_max=np.max(self.offset_axis.edges))

        geom_image = geom_obs.to_image()
        exclusion_mask = ~geom_image.region_mask(self.exclude_regions)

        map_obs = maker.run(MapDataset.create(geom=geom_obs), obs)
        map_obs = maker_safe_mask.run(map_obs, obs)

        return map_obs, exclusion_mask

    def create_radial_acceptance_map(self, observations):
        """
            Calculate a radial acceptance map

            Parameters
            ----------
            observations : gammapy.data.observations.Observations
                The collection of observations used to make the acceptance map

            Returns
            -------
            background : gammapy.irf.background.Background2D
        """

        center_map = SkyCoord(ra=0. * u.deg, dec=0. * u.deg, frame='icrs')

        geom = WcsGeom.create(skydir=center_map, npix=(self.n_bins_map, self.n_bins_map), binsz=self.binsz,
                              frame="icrs", axes=[self.energy_axis])

        count_map_background = WcsNDMap(geom=geom)
        exp_map_background = WcsNDMap(geom=geom, unit=u.s)
        exp_map_background_total = WcsNDMap(geom=geom, unit=u.s)
        livetime = 0. * u.s

        for obs in observations:
            count_map_obs, exclusion_mask = self.__create_sky_map(obs)

            exp_map_obs = MapDataset.create(geom=count_map_obs.geoms['geom'])
            exp_map_obs_total = MapDataset.create(geom=count_map_obs.geoms['geom'])
            exp_map_obs.counts.data = obs.observation_live_time_duration.value
            exp_map_obs_total.counts.data = obs.observation_live_time_duration.value

            for i in range(count_map_obs.counts.data.shape[0]):
                count_map_obs.counts.data[i, :, :] = count_map_obs.counts.data[i, :, :] * exclusion_mask
                exp_map_obs.counts.data[i, :, :] = exp_map_obs.counts.data[i, :, :] * exclusion_mask

            count_map_background.data += count_map_obs.counts.data
            exp_map_background.data += exp_map_obs.counts.data
            exp_map_background_total.data += exp_map_obs_total.counts.data
            livetime += obs.observation_live_time_duration

        data_background = np.zeros((self.energy_axis.nbin, self.offset_axis.nbin)) * u.Unit('s-1 MeV-1 sr-1')
        for i in range(self.offset_axis.nbin):
            selection_region = CircleAnnulusSkyRegion(center=center_map, inner_radius=self.offset_axis.edges[i],
                                                      outer_radius=self.offset_axis.edges[i + 1])
            selection_map = geom.to_image().region_mask([selection_region])
            for j in range(self.energy_axis.nbin):
                value = u.dimensionless_unscaled * np.sum(count_map_background.data[j, :, :] * selection_map)
                value *= np.sum(exp_map_background_total.data[j, :, :] * selection_map) / np.sum(
                    exp_map_background.data[j, :, :] * selection_map)

                value /= (self.energy_axis.edges[j + 1] - self.energy_axis.edges[j])
                value /= 2. * np.pi * \
                         (self.offset_axis.edges[i + 1].to('radian') - self.offset_axis.edges[i].to('radian')) * \
                         self.offset_axis.center[i].to('radian')
                value /= livetime
                data_background[j, i] = value

        background = Background2D(axes=[self.energy_axis, self.offset_axis], data=data_background)

        return background

    def create_radial_acceptance_map_cos_zenith_binned(self, observations):
        """
            Calculate a radial acceptance map using cos zenith binning and interpolation

            Parameters
            ----------
            observations : gammapy.data.observations.Observations
                The collection of observations used to make the acceptance map

            Returns
            -------
            background : dict of gammapy.irf.background.Background2D
                A dict with observation number as keu and a bakground model that could be used as an acceptance model associated at each key

        """

        cos_zenith_bin = np.sort(np.arange(1.0, 0. - self.initial_cos_zenith_binning, -self.initial_cos_zenith_binning))
        cos_zenith_observations = [np.cos(obs.pointing_zen) for obs in observations]
        run_per_bin = np.histogram(cos_zenith_observations, bins=cos_zenith_bin)[0]

        i = 0
        while i < len(run_per_bin):
            if run_per_bin[i] < self.min_run_per_cos_zenith_bin and (i + 1) < len(run_per_bin):
                run_per_bin[i] += run_per_bin[i + 1]
                run_per_bin = np.delete(run_per_bin, i + 1)
                cos_zenith_bin = np.delete(cos_zenith_bin, i + 1)
            elif run_per_bin[i] < self.min_run_per_cos_zenith_bin and (i + 1) == len(run_per_bin) and i > 0:
                run_per_bin[i - 1] += run_per_bin[i]
                run_per_bin = np.delete(run_per_bin, i)
                cos_zenith_bin = np.delete(cos_zenith_bin, i)
                i -= 1
            else:
                i += 1

        binned_observations = []
        for i in range((len(cos_zenith_bin) - 1)):
            binned_observations.append(Observations())
        for obs in observations:
            binned_observations[np.digitize(np.cos(obs.pointing_zen), cos_zenith_bin)-1].append(obs)

        binned_model = [self.create_radial_acceptance_map(binned_obs) for binned_obs in binned_observations]
        bin_center = []
        for i in range(len(binned_observations)):
            bin_center.append(np.mean([np.cos(obs.pointing_zen) for obs in binned_observations[i]]))

        radial_acceptance_map = {}
        if len(binned_model) <= 1:
            logging.warning('Only one zenith bin, zenith interpolation deactivated')
            for obs in observations:
                radial_acceptance_map[obs.obs_id] = binned_model[0]
        else:
            data_cube = np.zeros(tuple([len(binned_model), ] + list(binned_model[0].data.shape))) * binned_model[0].unit
            for i in range(len(binned_model)):
                data_cube[i] = binned_model[i].data * binned_model[i].unit
            interp_func = interp1d(x=np.array(bin_center),
                                   y=np.log10(data_cube.value+np.finfo(np.float64).tiny),
                                   axis=0,
                                   fill_value='extrapolate')
            for obs in observations:
                radial_acceptance_map[obs.obs_id] = Background2D(axes=binned_model[0].axes,
                                                                         data=(10.**interp_func(np.cos(obs.pointing_zen)))*data_cube.unit)

        return radial_acceptance_map

    def create_radial_acceptance_map_per_observation(self, observations, zenith_bin=True):
        """
            Calculate a radial acceptance map with the norm adjusted for each run

            Parameters
            ----------
            observations : gammapy.data.observations.Observations
                The collection of observations used to make the acceptance map
            zenith_bin : bool,
                If true the acceptance maps will be generated using zenith binning and interpolation

            Returns
            -------
            background : dict of gammapy.irf.background.Background2D
                A dict with observation number as keu and a bakground model that could be used as an acceptance model associated at each key
        """

        base_radial_acceptance_map = {}
        if zenith_bin:
            base_radial_acceptance_map = self.create_radial_acceptance_map_cos_zenith_binned(observations)
        else:
            unique_base_radial_acceptance_map = self.create_radial_acceptance_map(observations)
            for obs in observations:
                base_radial_acceptance_map[obs.obs_id] = unique_base_radial_acceptance_map

        radial_acceptance_map = {}
        # Fit norm of the model to the observations
        for obs in observations:
            id_observation = obs.obs_id

            # replace the background model
            modified_observation = copy.deepcopy(obs)
            modified_observation.bkg = base_radial_acceptance_map[id_observation]

            # Fit the background model
            logging.info('Fit to model to run ' + str(id_observation))
            map_obs, exclusion_mask = self.__create_sky_map(modified_observation, add_bkg=True)
            maker_FoV_background = FoVBackgroundMaker(method='fit', exclusion_mask=exclusion_mask)
            map_obs = maker_FoV_background.run(map_obs)

            # Extract the normalisation
            parameters = map_obs.models.to_parameters_table()
            norm_background = parameters[parameters['name'] == 'norm']['value'][0]

            # Apply normalisation to the background model
            radial_acceptance_map[id_observation] = copy.deepcopy(base_radial_acceptance_map[id_observation])
            radial_acceptance_map[id_observation].data = radial_acceptance_map[id_observation].data * norm_background

        return radial_acceptance_map<|MERGE_RESOLUTION|>--- conflicted
+++ resolved
@@ -28,15 +28,11 @@
             oversample_map : int
                 Oversample in number of pixel of the spatial axis used for the calculation
             exclude_regions : list of 'regions.SkyRegion'
-<<<<<<< HEAD
-                Region with sources, will be excluded of the calculation of the acceptance map
+                Region with known or putative gamma-ray emission, will be excluded of the calculation of the acceptance map
             min_run_per_cos_zenith_bin : int
                 Minimum number of runs per zenith bins
             initial_cos_zenith_binning : float
                 Initial bin size for cos zenith binning
-=======
-                Region with known or putative gamma-ray emission, will be excluded of the calculation of the acceptance map
->>>>>>> b1211820
         """
 
         # Store base parameter
